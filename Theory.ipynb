--- conflicted
+++ resolved
@@ -1,423 +1,4 @@
 {
-<<<<<<< HEAD
- "cells": [
-  {
-   "cell_type": "markdown",
-   "id": "Tmegh-lBtvqv",
-   "metadata": {
-    "id": "Tmegh-lBtvqv"
-   },
-   "source": [
-    "<font><h1>**Protein Binding Site Prediction: Theoretical Foundations**</h1></font>\n",
-    "***\n",
-    "This notebook explains the theoretical foundations behind our protein binding site prediction software. The approach combines geometric analysis, energy calculations, and empirical knowledge to identify potential binding sites in protein structures<sup>1,2</sup>."
-   ]
-  },
-  {
-   "cell_type": "markdown",
-   "id": "NX1WFO9q8Nle",
-   "metadata": {
-    "id": "NX1WFO9q8Nle"
-   },
-   "source": [
-    "- [Introduction](#intro)\n",
-    "- [Detection Approaches](#detection)\n",
-    "  - [1. Geometric-Based Detection](#geometric)\n",
-    "  - [2. Energy-Based Detection](#energy)\n",
-    "  - [3. Knowledge-Based Evaluation](#knowledge)\n",
-    "- [Consensus Approach](#consensus)\n",
-    "- [Druggability Assessment](#druggability)\n",
-    "- [Scoring System](#scoring)\n",
-    "- [Implementation Details](#implementation)\n",
-    "- [Future Improvements](#improvements)\n",
-    "- [References](#references)\n",
-    "\n"
-   ]
-  },
-  {
-   "cell_type": "markdown",
-   "id": "-JqSL5MKAOLq",
-   "metadata": {
-    "id": "-JqSL5MKAOLq"
-   },
-   "source": [
-    "## **Detection Approaches**\n",
-    "\n",
-    "Our software integrates three complementary approaches:"
-   ]
-  },
-  {
-   "cell_type": "markdown",
-   "id": "-Or0EmdO_qDC",
-   "metadata": {
-    "id": "-Or0EmdO_qDC"
-   },
-   "source": [
-    "\n",
-    "\n",
-    "### **1. Geometric-Based Detection**\n",
-    "\n",
-    "> 💡 **Key Concept:** Based on the physical shape of proteins and identifies concave regions or cavities that could accomodate ligands.\n",
-    "\n",
-    "**1.1 Cavity Detection**\n",
-    "\n",
-    "Proteins often have cavities, clefts, or pockets on their surface where ligands can bind<sup>2,3</sup>. The algorithm identifies these by:\n",
-    "\n",
-    "- Creating a 3D grid around the protein.\n",
-    "- Identifying points that are inside the protein but not too close to any atom<sup>2</sup>:\n",
-    "  $$ \\text{probe_radius} < \\text{distance} < 4.0\\text{Å} $$\n",
-    "- Using ray-casting to determine if a point is enclosed by protein atoms<sup>3</sup>.\n",
-    "- Clustering identified points to find distinct cavities<sup>2</sup>.\n",
-    "\n",
-    "When no cavities are found with default parameters (probe radius of 1.4Å and minimum size of 5), the algorithm automatically tries more aggressive parameters (probe radius of 1.8Å and minimum size of 3) to identify larger or shallower cavities that might still be functionally relevant<sup>2</sup>.\n",
-    "\n",
-    "**1.2 Surface Analysis**\n",
-    "\n",
-    "When cavities detection methods fail to identify binding sites, the algorithm switches to analyzing the protein surface by:\n",
-    "- Using DSSP (define secondary structure of proteins) to calculate accessible surface area<sup>4</sup>.\n",
-    "- Identifying surface atoms through a relative accessibility threshold of 0.15.\n",
-    "- DBSCAN clustering (with ```eps=3.5, min_samples=5```), a distance-based approach,  is used when DSSP fails to group surface atoms into potential binding regions<sup>5</sup>.\n",
-    "- Testing each cluster for concavity using a ray-casting method<sup>3</sup>.\n",
-    "\n",
-    "**1.3 Concavity Assessment**\n",
-    "\n",
-    "For each potential surface pocket, the algorithm performs concavity testing by:\n",
-    "- Generating 20 random ray directions from the center point<sup>2, 3</sup>.\n",
-    "- Casting rays in these directions and measuring distance to protein atoms<sup>3</sup>.\n",
-    "- Classifying a region as concave if at least 70% of rays hit the protein within a 10Å distance<sup>2</sup>.\n",
-    "\n",
-    "This ray-casting approach differentiates between convex surface protrusions and concave binding pockets<sup>2, 6</sup>.\n"
-   ]
-  },
-  {
-   "cell_type": "markdown",
-   "id": "dQGtxz9wECB_",
-   "metadata": {
-    "id": "dQGtxz9wECB_"
-   },
-   "source": [
-    "### **2. Energy-Based Detection**\n",
-    "\n",
-    "> 💡 **Key Concept:** Evaluating physicochemical properties to find energetically favorable binding regions.\n",
-    "\n",
-    "**2.1 Grid Generation and Sampling**\n",
-    "\n",
-    "The energy-based approach analyzes the protein's physicochemical landscape by<sup>7</sup>:\n",
-    "- Creating a 3D grid extending 5Å beyond the protein surface.\n",
-    "- Using grid spacing of 1.0Å for computational efficiency.\n",
-    "- Implementing sparse sampling for performance optimization.\n",
-    "- Filtering points based on distance to protein surface (between 1.0-5.0Å).\n",
-    "\n",
-    "**2.2 Energy Scoring**\n",
-    "\n",
-    "Energy-based detection considers<sup>1, 8</sup>:\n",
-    "- **Hydrophobicity:** Binding sites often have a hydrophobic core providing favorable interactions with ligands. The code uses the Kyte & Doolittle hydrophobicity scale to assess this property.\n",
-    "- **Electrostatics:** The distribution of charged and polar residues influences ligand binding. The algorithm assigns charges to residues and calculates distance-weighted charge distributions.\n",
-    "- **Energy Scoring:** Combines hydrophobicity and electrostatic properties in a weighted formula to identify regions with favorable energy profiles for binding<sup>9, 10</sup>:\n",
-    "$$ \\text{energy_score} = \\text{hydrophobicity} * 2.0 + abs(\\text{electrostatics}) * 0.5 $$\n",
-    "- Points with energy scores above 3.0 are considered potential binding sites.\n",
-    "\n",
-    "**2.3 Clustering of Energy Hotspots**\n",
-    "\n",
-    "Energy-favorable points are clustered to identify distinct binding sites using<sup>11</sup>:\n",
-    "- Hierarchical clustering with average linkage.\n",
-    "- Distance threshold of 3.5Å to define clusters.\n",
-    "- Minimum cluster size of 3 points to filter out noise.\n",
-    "- Calculation of cluster centers and average scores for ranking."
-   ]
-  },
-  {
-   "cell_type": "markdown",
-   "id": "FvpUhF22GZmt",
-   "metadata": {
-    "id": "FvpUhF22GZmt"
-   },
-   "source": [
-    "### **3. Knowledge-Based Evaluation**\n",
-    "\n",
-    "> 💡 **Key Concept:** Applies empirical observations about the composition of known binding sites.\n",
-    "\n",
-    "This approach incorporates:\n",
-    "\n",
-    "**3.1 Residue Composition Analysis:**\n",
-    "- Binding sites typically have a balanced mix of hydrophobic and polar/charged residues<sup>12</sup>.\n",
-    "- The algorithm scores pockets higher (+1.0) when they contain both hydrophobic and polar/charged amino acids.\n",
-    "\n",
-    "**3.2 Catalytic Patterns**\n",
-    "- Specific residue pairs that are common in enzyme active sites are identified<sup>13</sup>:\n",
-    "  - His-Asp: Common in many hydrolases.\n",
-    "  - Ser-His: Found in serine proteases.\n",
-    "  - Cys-His: Present in cysteine proteases.\n",
-    "  - Lys-Asp: Foun in many transferases.\n",
-    "  - Arg-Asp/Arg-Glu: Common in substrate binding sites.\n",
-    "- The presence of these pairs increases the pocket's score by 0.5 points per pair.\n",
-    "\n",
-    "**3.3 Binding Site Specialization**\n",
-    "\n",
-    "Different types of binding sites have characteristic residue patterns<sup>13</sup>.\n",
-    "- **Aromatic Residue Enrichment:** Pockets with multiple aromatic residues (Phe, Tyr, Trp, His) score higher (+0.5) due to their importance in π-stacking interactions with ligands.\n",
-    "- **Heme-binding sites:** Characterized by His paired with Met or Cys (+1.0).\n",
-    "- **Nucleotide-binding sites:** Identified by glycine-rich loops with positively charged residues (Lys, Arg) (+1.0).\n",
-    "- **Metal-binding sites:** Detected by clusters of coordinating residues (His, Cys, Asp, Glu)(+1.0).\n",
-    "\n",
-    "**3.4 Catalytic Triads**\n",
-    "\n",
-    "Specific arrangements of residues (like Ser-His-Asp) common in certain enzyme classes<sup>13</sup>.\n",
-    "- Complete catalytic triads receive the highest score (+1.5):\n",
-    "  - Ser-His-Asp: Classic triad in serine proteases.\n",
-    "  - Cys-His-Asp: Found in cysteine proteases.\n",
-    "- These highly conserved arrangements are strong indicators of functionally important binding sites.\n",
-    "\n"
-   ]
-  },
-  {
-   "cell_type": "markdown",
-   "id": "i-Xq4vQIH5ti",
-   "metadata": {
-    "id": "i-Xq4vQIH5ti"
-   },
-   "source": [
-    "## **Consensus Approach**\n",
-    "The core theoretical concept is that combining multiple detection methods improves accuracy<sup>2, 10</sup>:\n",
-    "- Different methods may detect the same binding site, increasing confidence.\n",
-    "- Methods are complementary: geometry focuses on shape, energy on chemical properties.\n",
-    "- Consensus scoring reduces false positives.\n",
-    "\n",
-    "Our implementation uses a distance-based approach to identify consensus<sup>11</sup>:\n",
-    "- Pockets detected by different methods are compared using a distance threshold of 5.0Å.\n",
-    "- When pockets from different methods are within this threshold, they are considered to represent the same binding site.\n",
-    "- The consensus score is increased by 2 points for each additional method that identifies the same region.\n",
-    "- The method information is tracked for each pocket, allowing identification of sites found by multiple approaches.\n",
-    "\n",
-    "The algorithm also filters overlapping pockets to prevent redundant predictions:\n",
-    "- Pockets are sorted by their final score.\n",
-    "- If a pocket is within the distance threshold of an already selected higher-scoring pocket, it is considered an overlap.\n",
-    "- Methods that detected the overlapping pocket are added to the higher-scoring pocket's definition methods list.\n",
-    "- Only non-overlapping pockets are retained in the final output."
-   ]
-  },
-  {
-   "cell_type": "markdown",
-   "id": "8O6uDPxeIxME",
-   "metadata": {
-    "id": "8O6uDPxeIxME"
-   },
-   "source": [
-    "## **Druggability Assessment**<sup>3</sup>\n",
-    "\n",
-    "After potential binding sites are identified, they are evaluated for \"druggability\" (likelihood of binding drug-like molecules):\n",
-    "- **Volume Analysis:** Optimal binding pockets have volumes in the range of 200-800Å³ <sup>14</sup>.\n",
-    "  - A volume score is calculated as: $$ max(0, 1 - abs(\\text{volume} - 500) / 300) $$\n",
-    "  - This formula favors pockets with volumes around 500Å³, with scores decreasing as volumes deviate from this optimal value.\n",
-    "- **Hydrophobic/Hydrophilic Balance:** Druggable pockets typically have a balanced composition<sup>12</sup>.\n",
-    "  - Ideal pockets have approximately 60% hydrophobic residues.\n",
-    "  - The hydrophobic score is calculated as: $$ max(0, 1 - abs(\\text{hydrophobic_fraction} - 0.6) / 0.4) $$\n",
-    "  - This formula rewards pockets with hydrophobic fractions between 20-100%, with optimal scores at 60%.\n",
-    "- **Enclosure:** Well-enclosed pockets that protect ligands from solvent are more druggable<sup>2, 3</sup>.\n",
-    "  - This is indirectly assessed through the geometric methods and concavity testing.\n",
-    "\n",
-    "The final druggability score is the average of the volume and hydrophobic scores, providing a 0-1 scale where higher values indicate greater druggability.\n"
-   ]
-  },
-  {
-   "cell_type": "markdown",
-   "id": "LI4dD9enJm26",
-   "metadata": {
-    "id": "LI4dD9enJm26"
-   },
-   "source": [
-    "## **Scoring System**\n",
-    "\n",
-    "The theoretical strength of this approach lies in its multi-faceted assessment, combining physical, chemical, and statistical information to identify and rank potential binding sites that would be most suitable for drug design or understanding protein function<sup>15</sup>.\n",
-    "\n",
-    "The scoring system in this code implements a sophisticated approach to identify and prioritize protein binding sites that combines multiple scientific principles.\n",
-    "\n",
-    "**1. Protein-type specific adjustments**\n",
-    "\n",
-    "The system recognizes that different classes of proteins have different binding site characteristics<sup>5, 16</sup>.\n",
-    "- **For enzymes:** Boosts sites with catalytic residue patterns (+30% to consensus score when knowledge score > 1.5), reflecting the importance of specific amino acid arrangements in enzymatic function.\n",
-    "- **For transporters:** Prioritizes larger cavities with a 20% boost to consensus score for pockets over 300 units in size, consistent with the need for channel-like structures to transport molecules.\n",
-    "- **For receptors:** Favors pockets with high druggability (>0.6) with a 15% boost to consensus score, aligning with ligand-binding properties of receptors.\n",
-    "\n",
-    "**2. Multi-factor scoring formula**\n",
-    "\n",
-    "The final score combines multiple factors with appropriate weighting:\n",
-    "$$ \\text{final_score} = \\text{consensus_score} * 3.0 + \\text{knowledge_score} * 0.5 $$\n",
-    "  Where:\n",
-    "- **Consensus score:** Represents agreement across prediction methods.\n",
-    "- **Knowledge/Druggability score:** Represents prior knowledge about binding potential.\n",
-    "\n",
-    "**3. Adaptive Statistical Filtering**\n",
-    "\n",
-    "The system employs two-tiered approach to automatically determine significance thresholds:\n",
-    "- **Primary method - Hierarchical clustering**\n",
-    "  - Uses Ward's linkage method to identify natural breaks in the score distribution (similar to Jenks Natural Breaks optimization).\n",
-    "  - Dynamically determines the optimal number of clusters (2-4) by maximizing the separaton between highest and second-highest cluster mean<sup>17</sup>.\n",
-    "  - Retains only pockets in the highest-scoring cluster, reflecting the biological reality that true binding sites often have distinctly higher scores than false positives<sup>16</sup>.\n",
-    "\n",
-    "- **Fallback Statistical Filtering**\n",
-    "  - Applied when clustering is not appropriate (fewer than 3 pockets) or when clustering fails.\n",
-    "  - Uses Z-score normalization where pockets with Z-scores > 0 (above average) are retained<sup>18</sup>.\n",
-    "  - Special handling for edge cases:\n",
-    "    - When all scores are nearly identical, only the top-scoring pocket is retained.\n",
-    "    - When all scores have below-average Z-scores, only the top-scoring pocket is kept.\n",
-    "    - When only one pocket is found, it is automatically retained.\n",
-    "\n",
-    "The scoring system is particularly elegant because it adapts to different protein types and automatically determines significance thresholds from the data itself, rather than using arbitrary cutoffs. This approach matches the biological reality that binding site characteristics vary considerably across protein families."
-   ]
-  },
-  {
-   "cell_type": "markdown",
-   "id": "_vT0Vqv77BhW",
-   "metadata": {
-    "id": "_vT0Vqv77BhW"
-   },
-   "source": [
-    "## **Implementation Details**\n",
-    "\n",
-    "Our algorithm leverages several established bioinformatics and computational libraries to efficiently predict binding sites.\n",
-    "\n",
-    "**1. Core Libraries:**\n",
-    "- **NumPy:** For efficient array operations and numerical calculations.\n",
-    "- **SciPy:** For spatial data structures (KDTree), distance calculations, and hierarchical clustering.\n",
-    "- **BioPython:** For protein structure parsing and atom selection.\n",
-    "\n",
-    "**2. Computational Optimizations:**\n",
-    "- **Sparse Grid Sampling:** Instead of evaluating every possible grid point, the algorithm uses sparse sampling (up to 5000 points) to significantly reduce computation time while maintaining accuracy<sup>7</sup>.\n",
-    "- **KDTree Data Structure:** Enables efficient nearest-neighbor searches for atoms, critical for both geometric and energy-based calculations.\n",
-    "- **Hierarchical Clustering:** Used to group similar points and identify distinct pockets, with optimized distance thresholds<sup>17</sup>.\n",
-    "\n",
-    "**3. Adaptive Methods:**\n",
-    "- The code includes fallback methods when primary approaches fail (e.g., switching from cavity detection to surface analysis).\n",
-    "- Parameter adjustment when default setting do not yield results (e.g., increasing probe radius).\n",
-    "- This adaptivity ensures robust performance across diverse protein structures.\n",
-    "\n",
-    "**4. Performance Considerations:**\n",
-    "- DBSCAN clustering for efficient identification of surface pockets.\n",
-    "- Strategic filtering of grid points by distance before performing computationally expensive energy calculations.\n",
-    "- Distance-based filtering of overlapping pockets to prevent redundant predictions."
-   ]
-  },
-  {
-   "cell_type": "markdown",
-   "id": "k1iBTLQsQXpu",
-   "metadata": {
-    "id": "k1iBTLQsQXpu"
-   },
-   "source": [
-    "## **Future Improvements**\n",
-    "\n",
-    "While our consensus-based approach to binding site prediction integrates multiple detection methods effectively, several improvements could enhance the reliability, accuracy, and reproducibility of the predictions.\n",
-    "\n",
-    "**1. Reproducibility Enhancements**\n",
-    "\n",
-    "The current implementation occassionally produces different results across multiple runs due to its reliance on random sampling. This affects the ray directions used in concavity assessment, grid point sampling in energy-based detection, and the initialization in DBSCAN clustering. Implementing a fixed seed for random number generation or replacing random sampling with deterministic uniform grids would create more consistent predictions that researchers could reproduce exactly.\n",
-    "\n",
-    "**2. Geometric Detection Improvements**\n",
-    "\n",
-    "The geometric detection methods could benefit substantially from mathematical advancements. Rather than using grid-based cavity detection, alpha shapes would provide mathematically rigorous definitions of protein surfaces and cavities<sup>19</sup>.\n",
-    "This approach would be less sensitive to grid resolution and orientation issues. Additionally, conducting detecting at multiple probe radii simultaneously (such as 1.4Å, 1.8Å, and 2.2Å) would identify pockets of various sizes and depths in a single pass, eliminating the current stepwise fallback mechanism.\n",
-    "\n",
-    "**3. Energy-Based Detection Refinements**\n",
-    "\n",
-    "Our energy-based detection uses simplified calculations for hydrophobicity and electrostatics. Integrating established molecular mechanisms force fields from libraries like Amber would significantly improve physicochemical evaluations<sup>20</sup>.\n",
-    "Computational solvent mapping with multiple probe types (hydrophobic, hydrogen bond donors/acceptors, and charged probes) would provide a more nuanced identification of binding hotspots across different interaction types.\n",
-    "\n",
-    "**4. Evolutionary Conservation Analysis**\n",
-    "\n",
-    "Perhaps the most impactful addition would be evolutionary conservation analysis. Functionally important regions in proteins tend to be conserved across species, and binding sites are no exception. Integrating multiple sequence alignment analysis to identify conserved residues would add a powerful biological dimension to our predictions, particularly for enzymes where active sites show strong conservation patterns<sup>1, 13</sup>.\n",
-    "\n",
-    "**5. Machine Learning Integration**\n",
-    "\n",
-    "Machine learning presents another promising frontier. Our current rule-based scoring system could be supplemented or replaced by supervised models trained on known protein-ligand complexes. A classifier using features like geometric properties, physicochemical characteristics, residue composition, and conservation scores would likely outperform our current heuristic approach. More ambitious implementations might employ 3D convolutional neural networks or graph neural networks to capture the complex spatial relationships within binding pockets<sup>12, 16</sup>.\n",
-    "\n",
-    "**Implementation Constraints**\n",
-    "\n",
-    "Despite these promising directions, we have deliberately maintained our current approach for several compelling reasons. The primary consideration is computational efficiency and accessibility. Many of the proposed improvements ̣(particularly force field integration, evolutionary analysis, and machine learning implementations) would drastically increase computational requirements.\n",
-    "\n",
-    "The current implementation also prioritizes interpretability. Each detection method and scoring component follows explainable biological and chemical principles that researchers can understand and trust.\n",
-    "\n",
-    "Furthermore, maintaining software dependencies at a manageable level ensures broader adoption and easier maintenance. Integrating specialized libraries for alpha shapes, force fields, or evolutionary analysis would add subtantial dependencies that could create compatibility issues.\n",
-    "\n",
-    "Finally, our current approach already achieves a quite well performance on some protein structures through its consensus methodology. The enhancements described represent refinements rather than fundamental redesigns, suggesting we have reached a favorable balance between accuracy, speed, and usability for applications in binding site prediction."
-   ]
-  },
-  {
-   "cell_type": "markdown",
-   "id": "85b97a61",
-   "metadata": {
-    "id": "85b97a61"
-   },
-   "source": [
-    "## **References**\n",
-    "\n",
-    "1. Tsujikawa, H., Sato, K., Wei, C., Saad, G., Sumikoshi, K., Nakamura, S., Terada, T., & Shimizu, K. (2016). Development of a protein-ligand-binding site prediction method based on interaction energy and sequence conservation. Journal of structural and functional genomics, 17(2-3), 39–49. https://doi.org/10.1007/s10969-016-9204-2\n",
-    "\n",
-    "2. Simões, T., Lopes, D., Dias, S., Fernandes, F., Pereira, J., Jorge, J., Bajaj, C., & Gomes, A. (2017). Geometric Detection Algorithms for Cavities on Protein Surfaces in Molecular Graphics: A Survey. Computer graphics forum : journal of the European Association for Computer Graphics, 36(8), 643–683. https://doi.org/10.1111/cgf.13158\n",
-    "\n",
-    "3. Liu, Y., Grimm, M., Dai, Wt. et al. CB-Dock: a web server for cavity detection-guided protein–ligand blind docking. Acta Pharmacol Sin 41, 138–144 (2020). https://doi.org/10.1038/s41401-019-0228-6\n",
-    "\n",
-    "4. Momen-Roknabadi, A., Sadeghi, M., Pezeshk, H., & Marashi, S. A. (2008). Impact of residue accessible surface area on the prediction of protein secondary structures. BMC bioinformatics, 9, 357. https://doi.org/10.1186/1471-2105-9-357\n",
-    "\n",
-    "5. Lin, X., Yang, H., Ye, J. (2015). Identification of Hot Regions in Protein-Protein Interactions Based on SVM and DBSCAN. In: Huang, DS., Jo, KH., Hussain, A. (eds) Intelligent Computing Theories and Methodologies. ICIC 2015. Lecture Notes in Computer Science(), vol 9226. Springer, Cham. https://doi.org/10.1007/978-3-319-22186-1_38\n",
-    "\n",
-    "6. Ringe, D., & Mattos, C. (1999). Analysis of the binding surfaces of proteins. Medicinal research reviews, 19(4), 321–331. https://doi.org/10.1002/(SICI)1098-1128(199907)19:4<321::AID-MED5>3.0.CO;2-F\n",
-    "\n",
-    "7. Deep Biswas, A., Sabato, E., Vittorio , S. (2025). Novel Method for Prioritizing Protein Binding Sites Using Pocket Analysis and MD Simulations. Heliyon, Elsevier, 5 Mar. 2025. https://doi.org/10.1016/j.heliyon.2025.e43084\n",
-    "\n",
-    "8. Liang, S., Zhang, C., Liu, S., & Zhou, Y. (2006). Protein binding site prediction using an empirical scoring function. Nucleic acids research, 34(13), 3698–3707. https://doi.org/10.1093/nar/gkl454\n",
-    "\n",
-    "9. Laurie, A. T., & Jackson, R. M. (2005). Q-SiteFinder: an energy-based method for the prediction of protein-ligand binding sites. Bioinformatics (Oxford, England), 21(9), 1908–1916. https://doi.org/10.1093/bioinformatics/bti315\n",
-    "\n",
-    "10. Guo, Z., Li, B., Cheng, L. T., Zhou, S., McCammon, J. A., & Che, J. (2015). Identification of protein-ligand binding sites by the level-set variational implicit-solvent approach. Journal of chemical theory and computation, 11(2), 753–765. https://doi.org/10.1021/ct500867u\n",
-    "\n",
-    "11. Huang B. (2009). MetaPocket: a meta approach to improve protein ligand binding site prediction. Omics : a journal of integrative biology, 13(4), 325–330. https://doi.org/10.1089/omi.2009.0045\n",
-    "\n",
-    "12. Tubiana, J., Schneidman-Duhovny, D. & Wolfson, H.J. (2022). ScanNet: an interpretable geometric deep learning model for structure-based protein binding site prediction. Nat Methods 19, 730–739. https://doi.org/10.1038/s41592-022-01490-7\n",
-    "\n",
-    "13. Y.Y. Tseng, & W. Li, Evolutionary approach to predicting the binding site residues of a protein from its primary sequence, Proc. Natl. Acad. Sci. U.S.A. 108 (13) 5313-5318, https://doi.org/10.1073/pnas.1102210108 (2011).\n",
-    "\n",
-    "14. Durrant, J. D., de Oliveira, C. A., & McCammon, J. A. (2011). POVME: an algorithm for measuring binding-pocket volumes. Journal of molecular graphics & modelling, 29(5), 773–776. https://doi.org/10.1016/j.jmgm.2010.10.007\n",
-    "\n",
-    "15. Sliwoski, G., Kothiwale, S., Meiler, J., & Lowe, E. W., Jr (2013). Computational methods in drug discovery. Pharmacological reviews, 66(1), 334–395. https://doi.org/10.1124/pr.112.007336\n",
-    "\n",
-    "16. Fang, Y., Jiang, Y., Wei, L., Ma, Q., Ren, Z., Yuan, Q., & Wei, D. Q. (2023). DeepProSite: structure-aware protein binding site prediction using ESMFold and pretrained language model. Bioinformatics (Oxford, England), 39(12), btad718. https://doi.org/10.1093/bioinformatics/btad718\n",
-    "\n",
-    "17. Gagliardi, L., & Rocchia, W. (2023). SiteFerret: Beyond Simple Pocket Identification in Proteins. Journal of chemical theory and computation, 19(15), 5242–5259. https://doi.org/10.1021/acs.jctc.2c01306\n",
-    "\n",
-    "18. Jiang, M., Li, Z., Bian, Y., & Wei, Z. (2019). A novel protein descriptor for the prediction of drug binding sites. BMC bioinformatics, 20(1), 478. https://doi.org/10.1186/s12859-019-3058-0\n",
-    "\n",
-    "19. Zhou, W., & Yan, H. (2014). Alpha shape and Delaunay triangulation in studies of protein-related interactions. Briefings in bioinformatics, 15(1), 54–64. https://doi.org/10.1093/bib/bbs077\n",
-    "\n",
-    "20. Mu, J., Liu, H., Zhang, J., Luo, R., & Chen, H. F. (2021). Recent Force Field Strategies for Intrinsically Disordered Proteins. Journal of chemical information and modeling, 61(3), 1037–1047. https://doi.org/10.1021/acs.jcim.0c01175"
-   ]
-  }
- ],
- "metadata": {
-  "colab": {
-   "provenance": []
-  },
-  "kernelspec": {
-   "display_name": "Python 3 (ipykernel)",
-   "language": "python",
-   "name": "python3"
-  },
-  "language_info": {
-   "codemirror_mode": {
-    "name": "ipython",
-    "version": 3
-   },
-   "file_extension": ".py",
-   "mimetype": "text/x-python",
-   "name": "python",
-   "nbconvert_exporter": "python",
-   "pygments_lexer": "ipython3",
-   "version": "3.12.2"
-  }
- },
- "nbformat": 4,
- "nbformat_minor": 5
-=======
   "cells": [
     {
       "cell_type": "markdown",
@@ -834,5 +415,4 @@
   },
   "nbformat": 4,
   "nbformat_minor": 5
->>>>>>> a92f8d6c
 }